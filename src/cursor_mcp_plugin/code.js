--- conflicted
+++ resolved
@@ -167,7 +167,6 @@
       return await scanNodesByTypes(params);
     case "set_multiple_annotations":
       return await setMultipleAnnotations(params);
-<<<<<<< HEAD
     case "get_instance_overrides":
       // Check if instanceNode parameter is provided
       if (params && params.instanceNodeId) {
@@ -211,9 +210,6 @@
           throw new Error("Missing sourceInstanceId parameter");
         }
       }
-
-
-=======
     case "set_layout_mode":
       return await setLayoutMode(params);
     case "set_padding":
@@ -224,7 +220,6 @@
       return await setLayoutSizing(params);
     case "set_item_spacing":
       return await setItemSpacing(params);
->>>>>>> 55c0a265
     default:
       throw new Error(`Unknown command: ${command}`);
   }
@@ -2734,7 +2729,6 @@
   };
 }
 
-<<<<<<< HEAD
 // Implementation for getInstanceOverrides function
 async function getInstanceOverrides(instanceNode = null) {
   console.log("=== getInstanceOverrides called ===");
@@ -3058,7 +3052,219 @@
     figma.notify(message);
     return { success: false, message };
   }
-=======
+}
+
+/**
+ * Helper function to validate and get saved override data
+ * @param {string} sourceInstanceId - Source instance ID
+ * @returns {Promise<Object>} - Validation result with source instance data or error
+ */
+async function getSourceInstanceData(sourceInstanceId) {
+  if (!sourceInstanceId) {
+    return { success: false, message: "Missing source instance ID" };
+  }
+
+  // Get source instance by ID
+  const sourceInstance = await figma.getNodeByIdAsync(sourceInstanceId);
+  if (!sourceInstance) {
+    return {
+      success: false,
+      message: "Source instance not found. The original instance may have been deleted."
+    };
+  }
+
+  // Verify it's an instance
+  if (sourceInstance.type !== "INSTANCE") {
+    return {
+      success: false,
+      message: "Source node is not a component instance."
+    };
+  }
+
+  // Get main component
+  const mainComponent = await sourceInstance.getMainComponentAsync();
+  if (!mainComponent) {
+    return {
+      success: false,
+      message: "Failed to get main component from source instance."
+    };
+  }
+
+  return {
+    success: true,
+    sourceInstance,
+    mainComponent,
+    overrides: sourceInstance.overrides || []
+  };
+}
+
+/**
+ * Sets saved overrides to the selected component instance(s)
+ * @param {InstanceNode[] | null} targetInstances - Array of instance nodes to set overrides to
+ * @param {Object} sourceResult - Source instance data from getSourceInstanceData
+ * @returns {Promise<Object>} - Result of the set operation
+ */
+async function setInstanceOverrides(targetInstances, sourceResult) {
+  try {
+
+
+    const { sourceInstance, mainComponent, overrides } = sourceResult;
+
+    console.log(`Processing ${targetInstances.length} instances with ${overrides.length} overrides`);
+    console.log(`Source instance: ${sourceInstance.id}, Main component: ${mainComponent.id}`);
+    console.log(`Overrides:`, overrides);
+
+    // Process all instances
+    const results = [];
+    let totalAppliedCount = 0;
+
+    for (const targetInstance of targetInstances) {
+      try {
+        // // Skip if trying to apply to the source instance itself
+        // if (targetInstance.id === sourceInstance.id) {
+        //   console.log(`Skipping source instance itself: ${targetInstance.id}`);
+        //   results.push({
+        //     success: false,
+        //     instanceId: targetInstance.id,
+        //     instanceName: targetInstance.name,
+        //     message: "This is the source instance itself, skipping"
+        //   });
+        //   continue;
+        // }
+
+        // Swap component
+        try {
+          targetInstance.swapComponent(mainComponent);
+          console.log(`Swapped component for instance "${targetInstance.name}"`);
+        } catch (error) {
+          console.error(`Error swapping component for instance "${targetInstance.name}":`, error);
+          results.push({
+            success: false,
+            instanceId: targetInstance.id,
+            instanceName: targetInstance.name,
+            message: `Error: ${error.message}`
+          });
+        }
+
+        // Prepare overrides by replacing node IDs
+        let appliedCount = 0;
+
+        // Apply each override
+        for (const override of overrides) {
+          // Skip if no ID or overriddenFields
+          if (!override.id || !override.overriddenFields || override.overriddenFields.length === 0) {
+            continue;
+          }
+
+          // Replace source instance ID with target instance ID in the node path
+          const overrideNodeId = override.id.replace(sourceInstance.id, targetInstance.id);
+          const overrideNode = await figma.getNodeByIdAsync(overrideNodeId);
+
+          if (!overrideNode) {
+            console.log(`Override node not found: ${overrideNodeId}`);
+            continue;
+          }
+
+          // Get source node to copy properties from
+          const sourceNode = await figma.getNodeByIdAsync(override.id);
+          if (!sourceNode) {
+            console.log(`Source node not found: ${override.id}`);
+            continue;
+          }
+
+          // Apply each overridden field
+          let fieldApplied = false;
+          for (const field of override.overriddenFields) {
+            try {
+              if (field === "componentProperties") {
+                // Apply component properties
+                if (sourceNode.componentProperties && overrideNode.componentProperties) {
+                  const properties = {};
+                  for (const key in sourceNode.componentProperties) {
+                    // if INSTANCE_SWAP use id, otherwise use value
+                    if (sourceNode.componentProperties[key].type === 'INSTANCE_SWAP') {
+                      properties[key] = sourceNode.componentProperties[key].value;
+                    
+                    } else {
+                      properties[key] = sourceNode.componentProperties[key].value;
+                    }
+                  }
+                  overrideNode.setProperties(properties);
+                  fieldApplied = true;
+                }
+              } else if (field === "characters" && overrideNode.type === "TEXT") {
+                // For text nodes, need to load fonts first
+                await figma.loadFontAsync(overrideNode.fontName);
+                overrideNode.characters = sourceNode.characters;
+                fieldApplied = true;
+              } else if (field in overrideNode) {
+                // Direct property assignment
+                overrideNode[field] = sourceNode[field];
+                fieldApplied = true;
+              }
+            } catch (fieldError) {
+              console.error(`Error applying field ${field}:`, fieldError);
+            }
+          }
+
+          if (fieldApplied) {
+            appliedCount++;
+          }
+        }
+
+        if (appliedCount > 0) {
+          totalAppliedCount += appliedCount;
+          results.push({
+            success: true,
+            instanceId: targetInstance.id,
+            instanceName: targetInstance.name,
+            appliedCount
+          });
+          console.log(`Applied ${appliedCount} overrides to "${targetInstance.name}"`);
+        } else {
+          results.push({
+            success: false,
+            instanceId: targetInstance.id,
+            instanceName: targetInstance.name,
+            message: "No overrides were applied"
+          });
+        }
+      } catch (instanceError) {
+        console.error(`Error processing instance "${targetInstance.name}":`, instanceError);
+        results.push({
+          success: false,
+          instanceId: targetInstance.id,
+          instanceName: targetInstance.name,
+          message: `Error: ${instanceError.message}`
+        });
+      }
+    }
+
+    // Return results
+    if (totalAppliedCount > 0) {
+      const instanceCount = results.filter(r => r.success).length;
+      const message = `Applied ${totalAppliedCount} overrides to ${instanceCount} instances`;
+      figma.notify(message);
+      return {
+        success: true,
+        message,
+        totalCount: totalAppliedCount,
+        results
+      };
+    } else {
+      const message = "No overrides applied to any instance";
+      figma.notify(message);
+      return { success: false, message, results };
+    }
+
+  } catch (error) {
+    console.error("Error in setInstanceOverrides:", error);
+    const message = `Error: ${error.message}`;
+    figma.notify(message);
+    return { success: false, message };
+  }
+}
+
 async function setLayoutMode(params) {
   const { nodeId, layoutMode = "NONE", layoutWrap = "NO_WRAP" } = params || {};
 
@@ -3330,5 +3536,4 @@
     itemSpacing: node.itemSpacing,
     layoutMode: node.layoutMode,
   };
->>>>>>> 55c0a265
 }